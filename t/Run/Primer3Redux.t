#-*-Perl-*-
## $Id: Primer3.t 15574 2009-02-25 13:49:22Z cjfields $

# tests for Bio::Tools::Run::Primer3Redux
# originally written for Bio::Tools::Run::Primer3 by Rob Edwards

use strict;
use warnings;
use Data::Dumper;
use Bio::Tools::Run::Primer3Redux;
use Bio::SeqIO;

BEGIN {
    use Bio::Root::Test;

    # num tests: see SKIP block for requires_executable
    # + 5 before the block
    test_begin( -tests => 164);

    # this is run in 00-compile.t
    #use_ok('Bio::Tools::Run::Primer3Redux');
}

my $verbose = $ENV{BIOPERLDEBUG} || 0;

# Get sequence for SEQUENCE_TEMPLATE from a fasta file
my ( $seqio, $seq, $primer3, $args, $results, $num_results );
$seqio = Bio::SeqIO->new( -file => test_input_file('Primer3.fa') );
$seq = $seqio->next_seq;

# This is for the thermodynamic parameters. the files in that
# directory are copied from the primer3 source tarball version 2.2.3
my $primer3_config_dir = 't/data/primer3_config/';

# Define sets of parameters and expected results
# note: these are v2 parameters
# !!! When adding a new test, update the number of tests
# to skip in the first SKIP block and in the BEGIN
# block
my @tests = (
  {
      desc       => "pick PCR primers with minimum product size range",
      p3_version => 2,
      params     => {
          'PRIMER_TASK'               => 'pick_pcr_primers',
          'PRIMER_SALT_CORRECTIONS'   => 1,
          'PRIMER_TM_FORMULA'         => 1,
          'PRIMER_PRODUCT_SIZE_RANGE' => '100-250',
          'PRIMER_EXPLAIN_FLAG'       => 1,
      },
      expect => {
          num_pairs => 5,
          loc_pair  => [ 69, 210 ],
      }
  },

  {
      desc =>
        "pick PCR primers with minimum product size range (for primer3 v1)",
      p3_version => 1,
      params     => {
          'PRIMER_TASK'               => 'pick_pcr_primers',
          'PRIMER_SALT_CORRECTIONS'   => 1,
          'PRIMER_PRODUCT_SIZE_RANGE' => '100-250',
          'PRIMER_EXPLAIN_FLAG'       => 1,
      },
      expect => {
          num_pairs => 4,
          loc_pair  => [ 66, 168 ],
      }
  },

  {
      desc       => "make design fail due to very strict constraints",
      p3_version => 2,
      params     => {
          'PRIMER_MAX_POLY_X'     => 3,   # no runs of more than 2 of same nuc
          'PRIMER_MIN_TM'         => 55,
          'PRIMER_MAX_TM'         => 65,
          'PRIMER_PRODUCT_MIN_TM' => 75,
          'PRIMER_PRODUCT_OPT_TM' => 90,
          'PRIMER_PRODUCT_MAX_TM' => 95,
      },
      expect => { num_pairs => 0, }
  },

  {
      desc => "use PRIMER_PAIR_OK_REGION_LIST (new feature in primer3 v2.x)",
      p3_version => 2,
      params     => {
          'PRIMER_TASK'                         => 'pick_pcr_primers',
          'PRIMER_SALT_CORRECTIONS'             => 1,
          'PRIMER_TM_FORMULA'                   => 1,
          'PRIMER_EXPLAIN_FLAG'                 => 1,
          'PRIMER_PRODUCT_MIN_TM'               => 60,
          'PRIMER_PRODUCT_SIZE_RANGE'           => '50-200',
          'SEQUENCE_PRIMER_PAIR_OK_REGION_LIST' => '0,70,140,70',
      },
      expect => {
          num_pairs => 5,
          loc_pair  => [ 17, 210 ],
      }
  },

  {
    desc   => "pick PCR primers but cause warnings and error",
    p3_version => 2,
    params => {
      'PRIMER_TASK'               => 'pick_pcr_primers',
      'PRIMER_SALT_CORRECTIONS'   => 1,
      'PRIMER_TM_FORMULA'         => 1,
      'PRIMER_EXPLAIN_FLAG'       => 1,
      'SEQUENCE_PRIMER'          => 'AAAAAAAAAAAAAAAAAAA', # this is not on the SEQUENCE_TEMPLATE, so will cause error
    },
    expect => {
      errors => 1,
    }
  },

  {
    desc => "check existing primers without a sequence template. The primer ends are fully complementary but this is not picked up in this test because we are not using thermodynamic tests.",
    p3_version => 2,
    run_without_seq_template => 1,
    params => {
      PRIMER_TASK=>'check_primers',
      PRIMER_MIN_TM=>50,
      PRIMER_EXPLAIN_FLAG=>1,
      PRIMER_TM_FORMULA=>1,
      SEQUENCE_PRIMER=>'AGGCTAGGCGAGCTGAAAAATCCTAC',
      SEQUENCE_PRIMER_REVCOMP=>'GTAGGATTTTTCAGTCGAAGGGGCAT',
    },
    expect => {
      num_pairs => 1,
      warnings => 0,
      errors => 0,
    }
  },
  {
    # TODO
    # This input uses thermodynamic parameters to check primers
    # and it should actually reject the primer pair but there
    # seems to be a bug in primer3 and the pair is not rejected 
    # despite PRIMER_PAIR_COMPL_ANY_TH > PRIMER_PAIR_MAX_COMPL_ANY_TH 
    desc => "check existing primers. Use thermodynamic parameters.",
    p3_version => 2,
    run_without_seq_template => 1,
    params => {
      PRIMER_TASK=>'check_primers',
      PRIMER_MIN_TM=>50,
      PRIMER_EXPLAIN_FLAG=>1,
      PRIMER_TM_FORMULA=>1,
      PRIMER_THERMODYNAMIC_ALIGNMENT=>1,
      PRIMER_THERMODYNAMIC_PARAMETERS_PATH => $primer3_config_dir,
      PRIMER_SALT_CORRECTIONS=>1,
      PRIMER_MAX_HAIRPIN_TH=>47,
      PRIMER_MAX_SELF_ANY_TH=>47,
      PRIMER_MAX_SELF_END_TH=>47,
      PRIMER_PAIR_MAX_COMPL_ANY_TH=>30,
      SEQUENCE_PRIMER=>'AGGCTAGGCGAGCTGAAAAATCCTAC',
      SEQUENCE_PRIMER_REVCOMP=>'GTAGGATTTTTCAGTCGAAGGGGCAT',
    },
    expect => {
      num_pairs => 1,
      warnings => 0,
      errors => 0,
    }
  },
);

ok( $primer3 = Bio::Tools::Run::Primer3Redux->new(), "can instantiate object" );

SKIP: {
    test_skip(
<<<<<<< HEAD
        -tests               => 1,
=======
        -tests               => 115,
>>>>>>> 496e00ac
        -requires_executable => $primer3,
    );

    like( $primer3->program_name, qr/primer3/, 'program_name' );
    my $major_version;
    if ( $primer3->version && $primer3->version =~ /^(\d+)/ ) {
        $major_version = $1;
        if ( $major_version < 2 ) {
            diag('++++++++++++++++++++++++++++++++++++++++++');
            diag("+ Using primer3 version $major_version.x");
            diag('+ Some features may not work well.      ');
            diag('+ It is recommended to update to primer3');
            diag('+ verion 2.0 or later.                  ');
            diag('++++++++++++++++++++++++++++++++++++++++++');
        }
    }

    # now run the individual tests for each block in the
    # @tests array.
    foreach my $test (@tests) {
        diag( 'Test parameter set for: ' . $test->{desc} ) if $verbose;
        ok( $primer3 = Bio::Tools::Run::Primer3Redux->new() );
        my $required_version = $test->{p3_version} || 0;
        SKIP: {
            skip( "tests for primer3 major version $required_version", 1 )
              if $required_version != $major_version;

            $primer3->set_parameters( %{ $test->{params} } );
            my $parser;
            if ($test->{run_without_seq_template} ){
              ok( $parser = $primer3->run(), "Can run primer3" );
            } else {
              ok( $parser = $primer3->run($seq), "Can run primer3" );
            }

            while ( my $result = $parser->next_result ) {
    #diag Dumper $result;
                isa_ok( $result, 'Bio::Tools::Primer3Redux::Result' );
                my $expect_warnings = $test->{expect}{warnings};
                SKIP:{
                  skip ("test warnings if expectation defined",1) if !defined $expect_warnings;
                  is ($result->warnings, $expect_warnings, "got the expected number of primer design warnings");
                }
                my $expect_errors = $test->{expect}{errors};
                SKIP:{
                  skip ("test errors if expectation defined",1) if !defined $expect_errors;
                    is ($result->errors, $expect_errors, "got the expected number of primer design errors");
                }
                my $num_pairs = $test->{expect}{num_pairs};
                is( $result->num_primer_pairs, $num_pairs,
                    "Got expected number of pairs: " . (defined($num_pairs) ?  $num_pairs : 'undef') );
                my $ps = $result->get_processed_seq;
                isa_ok( $ps, 'Bio::Seq' );

                SKIP: {
                    skip( "tests that require >0 primer pairs", 1 )
                      if ! $result->num_primer_pairs;
                    my $pair = $result->next_primer_pair;
                    isa_ok( $pair, 'Bio::Tools::Primer3Redux::PrimerPair' );
                    isa_ok( $pair, 'Bio::SeqFeature::Generic' );

                    my ( $fp, $rp ) =
                      ( $pair->forward_primer, $pair->reverse_primer );
                    is( $fp->oligo_type, 'forward_primer', 'oligo_type of fwd primer is forward_priemr' );
                    foreach my $primer ($fp,$rp){
                      # can't really do exact checks here, but we can certainly
                      # check various things about these...
                      isa_ok( $primer, 'Bio::Tools::Primer3Redux::Primer' );
                      isa_ok( $primer, 'Bio::SeqFeature::Generic' );
                      isa_ok( $rp, 'Bio::Tools::Primer3Redux::Primer' );
                      isa_ok( $rp, 'Bio::SeqFeature::Generic' );
                      like( $primer->seq->seq, qr/^[ACGTN]+$/,
                          "forward primer contains sequence" );
                      like( $rp->seq->seq, qr/^[ACGTN]+$/,
                          "reverse primer contains sequence" );
                      cmp_ok( $primer->seq->length, '>', 18,
                          "fwd primer length >18" );
                      cmp_ok( $rp->seq->length, '>', 18,
                          "rev primer length >18" );

                      cmp_ok( $primer->gc_content,   '>', 40, 'GC content >40' );
                      cmp_ok( $primer->melting_temp, '>', 50, 'Tm > 50' );
                      is( $primer->rank,       0, 'rank of the first primer is 0' );
                      like( $primer->run_description, qr/considered/, "The primer's description contain the word 'considered'" );
                    }


                    # If a location for the pair is provided in the expectation
                    # check it here. This is useful to check that some of
                    # the parameters (such as region contraints) have been
                    # passed on to primer3 correctly
                    SKIP: {
                        skip( "no location given", 1 )
                          if !defined $test->{expect}{loc_pair};
                        my ( $start, $end ) = @{ $test->{expect}{loc_pair} };
                        is( $pair->start, $start,
                            "primer pair start position is correct" );
                        is( $pair->end, $end,
                            "primer pair end position is correct" );
                    }
                }    # skip if 0 pairs
            }
        }    # skip if wrong version
    }    # each test

    # test the primer3 settings file with the first set of
    # parameters. The settigns file sets min Tm to 70, so
    # if it was applied then this design should fail now
    SKIP: {
        skip( "tests for primer3_setting_file which require primer3 v2.x", 1 )
          if $major_version < 2;
        my $settings_file = test_input_file('primer3_settings.txt');
        $primer3 = Bio::Tools::Run::Primer3Redux->new(
            -p3_settings_file => $settings_file );
        $primer3->set_parameters( %{ $tests[0]->{params} } );
        ok(
            my $parser = $primer3->run($seq),
            "Can run primer3 with p3_settings_file"
        );
        my $result = $parser->next_result;
        is( $result->num_primer_pairs, 0,
"strict global PRIMER params in p3_settings_file successfully applied and cause design to fail"
        );

    }

}    # skip if no executable

unlink('mlc') if -e 'mlc';<|MERGE_RESOLUTION|>--- conflicted
+++ resolved
@@ -171,11 +171,7 @@
 
 SKIP: {
     test_skip(
-<<<<<<< HEAD
-        -tests               => 1,
-=======
         -tests               => 115,
->>>>>>> 496e00ac
         -requires_executable => $primer3,
     );
 
