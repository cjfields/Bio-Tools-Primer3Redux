--- conflicted
+++ resolved
@@ -15,12 +15,10 @@
 
     # num tests: see SKIP block for requires_executable
     # + 5 before the block
-<<<<<<< HEAD
-    test_begin(-tests => 92);
-=======
-    test_begin( -tests => 117,);
->>>>>>> a3d90a1e
-    use_ok('Bio::Tools::Run::Primer3Redux');
+    test_begin( -tests => 116);
+
+    # this is run in 00-compile.t
+    #use_ok('Bio::Tools::Run::Primer3Redux');
 }
 
 my $verbose = $ENV{BIOPERLDEBUG} || 0;
@@ -109,10 +107,10 @@
       'PRIMER_EXPLAIN_FLAG'       => 1,
       'SEQUENCE_PRIMER'          => 'AAAAAAAAAAAAAAAAAAA', # this is not on the SEQUENCE_TEMPLATE, so will cause error
     },
-    expect => { 
+    expect => {
 #--------------------------------------------------
 #       warnings => 1,
-#-------------------------------------------------- 
+#--------------------------------------------------
       errors => 1,
     }
   },
@@ -249,8 +247,4 @@
 
 }    # skip if no executable
 
-<<<<<<< HEAD
-unlink('mlc') if -e 'mlc';
-=======
-unlink('mlc') if -e 'mlc';
->>>>>>> a3d90a1e
+unlink('mlc') if -e 'mlc';